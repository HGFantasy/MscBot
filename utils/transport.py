--- conflicted
+++ resolved
@@ -11,10 +11,7 @@
 import json
 import random
 import time
-<<<<<<< HEAD
-=======
 from dataclasses import dataclass
->>>>>>> d6a7716c
 from pathlib import Path
 from typing import Any
 
@@ -30,13 +27,10 @@
 BLACKLIST_PATH = Path("data/destination_blacklist.json")
 ATTEMPT_PATH = Path("data/transport_attempts.json")
 
-<<<<<<< HEAD
 # Option #19: wait-time SLA (minutes) — escalate to send once patient/prisoner has waited this long
 SLA_HOSPITAL_MIN = 15
 SLA_PRISON_MIN = 20
 
-=======
->>>>>>> d6a7716c
 
 def _load_json(p: Path) -> dict[str, Any]:
     try:
@@ -48,12 +42,9 @@
     return {}
 
 
-<<<<<<< HEAD
 def _save_json(p: Path, d: dict) -> None:
     """Persist ``d`` to ``p``; log but ignore on error."""
-=======
 def _save_json(p: Path, d: dict[str, Any]) -> None:
->>>>>>> d6a7716c
     try:
         p.parent.mkdir(parents=True, exist_ok=True)
         with p.open("w", encoding="utf-8") as f:
@@ -65,7 +56,6 @@
 def _row_label(text: str) -> str:
     return (text or "").strip().lower()[:60]
 
-<<<<<<< HEAD
 
 async def _choose_destination_from_modal(
     page, prefs, mode: str, blacklist: dict, *, escalate_override: bool = False
@@ -130,7 +120,6 @@
             display_info(
                 f"ESCALATE override → picked {chosen['km']:.1f}km, {chosen['pct']}%"
             )
-=======
 
 @dataclass
 class _Rec:
@@ -209,7 +198,6 @@
                     display_info("[auth] session reauth detected during transport.")
             except Exception:
                 pass
->>>>>>> d6a7716c
             return True
         except Exception as e:
             display_error(f"Transport navigation failed: {e}")
@@ -235,10 +223,8 @@
 
     async def _open_vehicle(self, vid: str) -> bool:
         try:
-<<<<<<< HEAD
             await ctl.click()
             await ensure_settled(page)
-=======
             await self.page.goto(f"https://www.missionchief.com/vehicles/{vid}")
             await ensure_settled(self.page)
             await gentle_mouse(self.page)
@@ -249,14 +235,12 @@
                     display_info("[auth] session reauth detected at vehicle page.")
             except Exception:
                 pass
->>>>>>> d6a7716c
             return True
         except Exception as e:
             display_error(f"Vehicle open failed for {vid}: {e}")
             sentinel.observe_error(str(e))
             return False
 
-<<<<<<< HEAD
     # Ladder widening (km only)
     for mult in (1.25, 1.5, 2.0):
         widened = [
@@ -276,7 +260,6 @@
                     f"Ladder: widened x{mult:.2f} → picked {chosen['km']:.1f}km, {chosen['pct']}%"
                 )
                 return True
-=======
     async def _process_vehicle(self, vid: str) -> None:
         rec = _Rec.from_dict(self.defer.get(vid, {}), self._now())
         if rec.next_check > self._now():
@@ -305,11 +288,9 @@
                 await release.click()
                 await ensure_settled(self.page)
                 display_info(f"Released at vehicle {vid}")
->>>>>>> d6a7716c
             except Exception:
                 pass
 
-<<<<<<< HEAD
     # Nothing matched — blacklist top few so next pass tries different
     for c in candidates[:5]:
         blacklist[c["label"]] = now + ttl
@@ -371,7 +352,6 @@
             # Track first_seen for SLA
             if int(rec.get("first_seen", 0)) == 0:
                 rec["first_seen"] = now
-=======
     async def _try_mode(self, vid: str, mode: str, rec: _Rec) -> bool:
         # Locate action button(s) by text for the given mode
         btns = self.page.locator("a.btn-success, button.btn-success")
@@ -391,7 +371,6 @@
     async def _handle_destination_click(self, vid, button, mode: str, rec: _Rec) -> bool:
         await button.click()
         await ensure_settled(self.page)
->>>>>>> d6a7716c
 
         # SLA override if waited long enough
         sla_min = (
@@ -457,7 +436,6 @@
         for i in range(n):
             r = rows.nth(i)
             try:
-<<<<<<< HEAD
                 await page.goto(f"https://www.missionchief.com/vehicles/{vehicle_id}")
                 await ensure_settled(page)
                 await gentle_mouse(page)
@@ -472,7 +450,6 @@
             except Exception as e:
                 display_error(f"Vehicle open failed for {vehicle_id}: {e}")
                 sentinel.observe_error(str(e))
-=======
                 t = (await r.inner_text()).strip()
                 if not t:
                     continue
@@ -489,12 +466,10 @@
                     {"i": i, "text": t, "label": lab, "km": km_val, "pct": pct_val, "free": free}
                 )
             except Exception:
->>>>>>> d6a7716c
                 continue
         if not candidates:
             return None
 
-<<<<<<< HEAD
             buttons = page.locator("a.btn-success, button.btn-success")
             clicked = False
             count = await buttons.count()
@@ -623,7 +598,6 @@
                     await release.click()
                     await ensure_settled(page)
                     display_info(f"Released at vehicle {vehicle_id}")
-=======
         if mode == "hospital":
             max_km = float(self.prefs["max_hospital_km"])
             max_pct = float(self.prefs["max_hospital_tax_pct"])
@@ -685,7 +659,6 @@
                         f"Ladder: widened x{mult:.2f} → picked {chosen['km']:.1f}km, {chosen['pct']}%"
                     )
                     return True
->>>>>>> d6a7716c
                 except Exception:
                     return None
 
@@ -694,7 +667,6 @@
             self.blacklist[c["label"]] = now + ttl
         return None
 
-<<<<<<< HEAD
     _save_json(DEFER_PATH, defer)
     _save_json(BLACKLIST_PATH, blacklist)
     _save_json(ATTEMPT_PATH, attempts)
@@ -710,9 +682,7 @@
         extra = 0.5
     extra += sentinel.recommend_extra_delay()
     await sleep_jitter(extra, extra + 1.0)
-=======
 
 async def handle_transport_requests(browser):
     """Process pending hospital or prison transport requests (refactored)."""
-    await TransportManager(browser).run()
->>>>>>> d6a7716c
+    await TransportManager(browser).run()