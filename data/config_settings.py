
# Project: MscBot
# Maintained by: HGFantasy
# License: MIT

import configparser, os
from pathlib import Path
from functools import lru_cache

THIS_DIR = Path(__file__).resolve().parent
PROJECT_ROOT = THIS_DIR.parent
CONFIG_PATH = PROJECT_ROOT / "config.ini"

config = configparser.ConfigParser()
if CONFIG_PATH.exists():
    config.read(CONFIG_PATH, encoding="utf-8")
else:
    config.read_dict({
        "credentials": {"username": "", "password": ""},
        "browser_settings": {"headless": "false", "browsers": "2", "slow_mo_ms": "350"},
        "delays": {"missions": "10", "transport": "180"},
        "human": {
            "preset": "normal",          # chill | normal | sweaty
            "short_break_prob": "0.06",
            "short_break_range": "15-45",
            "medium_break_prob": "0.03",
            "medium_break_range": "120-360",
            "long_break_prob": "0.008",
            "long_break_range": "900-1800",
            "quiet_hours": "02:00-06:30",
            "idle_after_page": "0.8-2.2",
            "page_min_dwell": "1.8-3.0",
        },
        "dispatch_filter": {
            "enable_eta_filter": "true",
            "max_eta_minutes": "25",
            "max_distance_km": "25",
            "max_per_mission": "6",
            "enable_defer": "true",
            "defer_recheck_min": "5",
            "defer_recheck_max": "10",
            "adaptive_step": "0.25",
            "adaptive_max_mult": "2.0"
        },
        "mission_age": {"min_age_seconds": "60"},
        "priority": {"keywords": ""},
        "transport_prefs": {
            "max_hospital_km": "25",
            "max_hospital_tax_pct": "20",
            "hospital_fallback": "wait",
            "hospital_recheck_min": "10",
            "max_prison_km": "25",
            "max_prison_tax_pct": "20",
            "prison_fallback": "wait",
            "prison_recheck_min": "10",
            "min_free_beds": "1",
            "min_free_cells": "1",
            "blacklist_ttl_min": "45"
        },
        "backoff": {
            "enable": "true",
            "timeout_threshold_seconds": "8",
            "factor_step": "0.25",
            "factor_max": "2.0",
            "cool_down_good_seconds": "120"
        },
        "dispatch": {
            "ambulance_only": "false",
        },
        "control": {
            "command_file": "commands.txt",
        },
        "update": {
            "repo": "HGFantasy/MscBot"
        },
        "agents": {
            "enabled": "",
            "disabled": "",
        },
    })

def _get(s, k, d=""):
    try:
        return config.get(s, k)
    except Exception:
        return d

def _getint(s, k, d):
    try:
        return config.getint(s, k)
    except Exception:
        return d

def _getfloat(s, k, d):
    try:
        return config.getfloat(s, k)
    except Exception:
        return d

def _getbool(s, k, d):
    try:
        return config.getboolean(s, k)
    except Exception:
        return d

_CACHED_FUNCS = []

def _cache(fn):
    cached = lru_cache(maxsize=None)(fn)
    _CACHED_FUNCS.append(cached)
    return cached

def get_username(): return os.getenv("MISSIONCHIEF_USER") or _get("credentials","username","")
def get_password(): return os.getenv("MISSIONCHIEF_PASS") or _get("credentials","password","")

@_cache
def get_headless():
    return _getbool("browser_settings","headless", False)
<<<<<<< HEAD

@_cache
def get_threads():
    return _getint("browser_settings","browsers", 2)

@_cache
def get_slow_mo_ms():
    return _getint("browser_settings","slow_mo_ms", 350)

@_cache
def get_mission_delay():
    return _getint("delays","missions", 10)

@_cache
def get_transport_delay():
    return _getint("delays","transport", 180)

@_cache
=======

@_cache
def get_threads():
    return _getint("browser_settings","browsers", 2)

@_cache
def get_slow_mo_ms():
    return _getint("browser_settings","slow_mo_ms", 350)

@_cache
def get_mission_delay():
    return _getint("delays","missions", 10)

@_cache
def get_transport_delay():
    return _getint("delays","transport", 180)

@_cache
>>>>>>> 257cd7c3
def get_human():
    preset = _get("human","preset","normal").lower().strip()
    scale = {"chill":0.8, "normal":1.0, "sweaty":1.25}.get(preset,1.0)

    def _rng(s, default):
        try:
            a, b = s.split("-")
            return (float(a), float(b))
        except Exception:
            return default

    idle_lo, idle_hi = _rng(_get("human","idle_after_page","0.8-2.2"), (0.8, 2.2))
    dwell_lo, dwell_hi = _rng(_get("human","page_min_dwell","1.8-3.0"), (1.8, 3.0))
    return {
        "preset": preset,
        "short_prob": _getfloat("human","short_break_prob", 0.06),
        "short_range": _get("human","short_break_range","15-45"),
        "medium_prob": _getfloat("human","medium_break_prob", 0.03),
        "medium_range": _get("human","medium_break_range","120-360"),
        "long_prob": _getfloat("human","long_break_prob", 0.008),
        "long_range": _get("human","long_break_range","900-1800"),
        "quiet_hours": _get("human","quiet_hours","02:00-06:30"),
        "quiet_mult": _getfloat("human","quiet_break_multiplier", 2.0),
        "idle_after_page": f"{idle_lo*scale:.2f}-{idle_hi*scale:.2f}",
        "page_min_dwell": f"{dwell_lo*scale:.2f}-{dwell_hi*scale:.2f}",
    }

@_cache
def get_page_min_dwell_range():
    s = _get("human","page_min_dwell","1.8-3.0")
    try:
        a, b = s.split("-")
        return (float(a), float(b))
    except Exception:
        return (1.8, 3.0)

@_cache
def get_eta_filter():
    return {
        "enable": _getbool("dispatch_filter","enable_eta_filter", True),
        "max_minutes": _getint("dispatch_filter","max_eta_minutes", 25),
        "max_km": _getfloat("dispatch_filter","max_distance_km", 25.0),
        "max_per_mission": _getint("dispatch_filter","max_per_mission", 6),
        "adaptive_step": _getfloat("dispatch_filter","adaptive_step", 0.25),
        "adaptive_max_mult": _getfloat("dispatch_filter","adaptive_max_mult", 2.0),
    }

@_cache
def get_defer_config():
    return {
        "enable": _getbool("dispatch_filter","enable_defer", True),
        "min_minutes": _getint("dispatch_filter","defer_recheck_min", 5),
        "max_minutes": _getint("dispatch_filter","defer_recheck_max", 10),
    }

@_cache
def get_min_mission_age_seconds():
    return _getint("mission_age","min_age_seconds", 60)

@_cache
def get_priority_keywords():
    raw = _get("priority","keywords","")
    return [x.strip().lower() for x in raw.split(",") if x.strip()]

<<<<<<< HEAD
=======
def _dow_key(i):
    return ["mon","tue","wed","thu","fri","sat","sun"][i]

@_cache
def get_windows_by_day():
    return {_dow_key(i): _get("scheduling", _dow_key(i), "") for i in range(7)}

@_cache
def get_blackout_dates():
    raw = _get("scheduling","blackout_dates","")
    return {d.strip() for d in raw.split(",") if d.strip()}

# Backward-compat single active_windows for all days
@_cache
def get_global_active_windows():
    return _get("scheduling", "active_windows", "")

>>>>>>> 257cd7c3
@_cache
def get_transport_prefs():
    return {
        "max_hospital_km": _getfloat("transport_prefs","max_hospital_km", 25.0),
        "max_hospital_tax_pct": _getfloat("transport_prefs","max_hospital_tax_pct", 20.0),
        "hospital_fallback": _get("transport_prefs","hospital_fallback","wait"),
        "hospital_recheck_min": _getint("transport_prefs","hospital_recheck_min", 10),
        "max_prison_km": _getfloat("transport_prefs","max_prison_km", 25.0),
        "max_prison_tax_pct": _getfloat("transport_prefs","max_prison_tax_pct", 20.0),
        "prison_fallback": _get("transport_prefs","prison_fallback","wait"),
        "prison_recheck_min": _getint("transport_prefs","prison_recheck_min", 10),
        "min_free_beds": _getint("transport_prefs","min_free_beds", 1),
        "min_free_cells": _getint("transport_prefs","min_free_cells", 1),
        "blacklist_ttl_min": _getint("transport_prefs","blacklist_ttl_min", 45),
    }

@_cache
def get_backoff_config():
    return {
        "enable": _getbool("backoff","enable", True),
        "timeout_threshold_seconds": _getint("backoff","timeout_threshold_seconds", 8),
        "factor_step": _getfloat("backoff","factor_step", 0.25),
        "factor_max": _getfloat("backoff","factor_max", 2.0),
        "cool_down_good_seconds": _getint("backoff","cool_down_good_seconds", 120),
    }

@_cache
def get_update_repo():
    return _get("update","repo","HGFantasy/MscBot")

@_cache
def get_ambulance_only():
    return _getbool("dispatch","ambulance_only", False)

def get_command_file():
    return _get("control","command_file","commands.txt")

def get_enabled_agents():
    raw = _get("agents", "enabled", "")
    return [x.strip() for x in raw.split(",") if x.strip()]

def get_disabled_agents():
    raw = _get("agents", "disabled", "")
    return [x.strip() for x in raw.split(",") if x.strip()]

def reload_config() -> None:
    """Reload configuration from disk for hot-reload agents."""
    if CONFIG_PATH.exists():
        config.read(CONFIG_PATH, encoding="utf-8")
        for f in _CACHED_FUNCS:
            f.cache_clear()<|MERGE_RESOLUTION|>--- conflicted
+++ resolved
@@ -116,7 +116,7 @@
 @_cache
 def get_headless():
     return _getbool("browser_settings","headless", False)
-<<<<<<< HEAD
+
 
 @_cache
 def get_threads():
@@ -135,7 +135,7 @@
     return _getint("delays","transport", 180)
 
 @_cache
-=======
+
 
 @_cache
 def get_threads():
@@ -154,7 +154,7 @@
     return _getint("delays","transport", 180)
 
 @_cache
->>>>>>> 257cd7c3
+ main
 def get_human():
     preset = _get("human","preset","normal").lower().strip()
     scale = {"chill":0.8, "normal":1.0, "sweaty":1.25}.get(preset,1.0)
@@ -219,8 +219,8 @@
     raw = _get("priority","keywords","")
     return [x.strip().lower() for x in raw.split(",") if x.strip()]
 
-<<<<<<< HEAD
-=======
+
+
 def _dow_key(i):
     return ["mon","tue","wed","thu","fri","sat","sun"][i]
 
@@ -238,7 +238,7 @@
 def get_global_active_windows():
     return _get("scheduling", "active_windows", "")
 
->>>>>>> 257cd7c3
+ main
 @_cache
 def get_transport_prefs():
     return {
