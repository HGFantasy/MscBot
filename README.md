--- conflicted
+++ resolved
@@ -2,16 +2,13 @@
 Maintainer: **HGFantasy** — License: **MIT**
 
 ## What's new in v2.0
-<<<<<<< HEAD
 - Agent-based architecture with an inter-agent event bus for runtime coordination.
 - Command-file and dynamic-config agents enable hot reloads and runtime controls.
 - HumanAgent delivers adaptive human-like pacing; missions can be deferred and agents toggled on the fly.
 - GitHub update alerts, metrics summaries, and ambulance-only dispatch mode.
-=======
 - Agent-based architecture with runtime enabling/disabling and hot-reloadable configuration.
 - GitHub update alerts, command-file controls, metrics summaries, and ambulance-only dispatch mode.
 - Cached config getters and precompiled mission-type checks for smoother performance.
->>>>>>> 257cd7c3
 
 ## Quickstart (Windows PowerShell)
 ```powershell
@@ -24,10 +21,7 @@
 .\.venv\Scripts\python.exe -u -X dev Main.py
 ```
 
-<<<<<<< HEAD
 Configuration lives in `config.ini`; adjust settings as needed.
-=======
 See `config.sample.ini` for configuration options. Copy it to `config.ini` and edit.
->>>>>>> 257cd7c3
 
 For details on writing your own agents, check [agents/README.md](agents/README.md).